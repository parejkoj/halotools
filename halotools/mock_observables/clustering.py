--- conflicted
+++ resolved
@@ -760,23 +760,16 @@
         of the len(rp_bins)-1 X len(pi_bins)-1 bins defined by input `rp_bins` and 
         `pi_bins`.
 
-<<<<<<< HEAD
-        :math:`1 + \\xi(r_p,\\pi) \\equiv DD / RR`, is the 'Natural' estimator is used, 
-=======
         :math:`1 + \\xi(r_{p},\\pi) = DD / RR`, is the 'Natural' estimator is used, 
->>>>>>> d3c66210
+
         where `DD` is calculated by the pair counter, and `RR` is counted internally 
         analytic `randoms` if no randoms are passed as an argument.
 
         If sample2 is passed as input, three ndarrays of shape 
-<<<<<<< HEAD
-        len(rp_bins)-1 x en(pi_bins)-1 are returned: 
-        :math:`\\xi_{11}(rp, \\pi)`, `\\xi_{12}(r_p,\\pi)`, `\\xi_{22}(r_p,\\pi)`
-=======
         (len(rp_bins)-1,len(pi_bins)-1) are returned: 
         :math:`\\xi_{11}(rp, \\pi)`, `\\xi_{12}(r_{p},\\pi)`, `\\xi_{22}(r_{p},\\pi)`
         and the associated covariance matrices.
->>>>>>> d3c66210
+        
         The autocorrelation of sample1, the cross-correlation between sample1 and sample2,
         and the autocorrelation of sample2.  If do_auto or do_cross is set to False, the 
         appropriate result is not returned.
@@ -1009,11 +1002,7 @@
        do_auto=True, do_cross=True, estimator='Natural', N_threads=1,\
        max_sample_size=int(1e6)):
     """ 
-<<<<<<< HEAD
-    Calculate the projected correlation function, :math:`\\w_p(r_p)`.
-=======
     Calculate the projected correlation function, :math:`w_{p}`.
->>>>>>> d3c66210
     
     The first two dimensions define the plane for perpendicular distances.  The third 
     dimension is used for parallel distances.  i.e. x,y positions are on the plane of the
@@ -1062,28 +1051,19 @@
 
     Returns 
     -------
-<<<<<<< HEAD
     correlation_function : np.array
-        len(rp_bins)-1 length array containing correlation function :math:`\\w_p(r_p)` 
+        len(rp_bins)-1 length array containing correlation function :math:`w_p(r_p)` 
         computed in each of the bins defined by input `rp_bins`.
 
-        :math:`1 + \\w_p(r) \\equiv DD / RR`, 
-=======
-    correlation_function : array_like
-        array containing correlation function :math:`w_{p}` computed in each of the Nrbins 
-        defined by input `rp_bins`.
-
-        :math:`1 + w_p(r) \equiv DD / RR`, 
->>>>>>> d3c66210
+        :math:`1 + w_p(r) \\equiv DD / RR`, 
+
         where `DD` is calculated by the pair counter, and `RR` is counted internally 
         using analytic `randoms` if no randoms are passed as an argument.
 
         If sample2 is passed as input, three arrays of length len(rbins)-1 are returned: 
-<<<<<<< HEAD
-        :math:`\\w_{p11}(r_p)`, `\\w_{p12}(r_p)`, `\\w_{p22}(r_p)`
-=======
-        :math:`w_{p11}(r)`, `w_{p12}(r)`, `w_{p22}(r)`
->>>>>>> d3c66210
+        
+        :math:`w_{p11}(r_p)`, `w_{p12}(r_p)`, `w_{p22}(r_p)`
+
         The autocorrelation of sample1, the cross-correlation between sample1 and sample2,
         and the autocorrelation of sample2.  If do_auto or do_cross is set to False, the 
         appropriate result(s) is not returned.
@@ -1323,11 +1303,7 @@
             Calculate the volume of a spherical sector, used for the analytical randoms.
             https://en.wikipedia.org/wiki/Spherical_sector
             
-<<<<<<< HEAD
             Note that the extra *2 is to get the reflection.
-=======
-            note that the extra *2 is to get the reflection.
->>>>>>> d3c66210
             """
             theta = np.arcsin(mu)
             vol = (2.0*np.pi/3.0) * np.outer((s**3.0),(1.0-np.cos(theta)))*2.0
